--- conflicted
+++ resolved
@@ -35,11 +35,8 @@
   val executorId = config.executorId
   val resource = config.resource
   val appId = config.appId
-<<<<<<< HEAD
   val workerId = config.workerId
-=======
   var startClock : TimeStamp = config.startTime
->>>>>>> 13359c60
 
   context.parent ! RegisterExecutor(self, executorId, resource, workerId)
   context.watch(appMaster)
