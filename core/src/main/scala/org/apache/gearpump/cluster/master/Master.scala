--- conflicted
+++ resolved
@@ -26,12 +26,10 @@
 import org.apache.gearpump.cluster.MasterToAppMaster._
 import org.apache.gearpump.cluster.MasterToWorker._
 import org.apache.gearpump.cluster.WorkerToMaster._
-<<<<<<< HEAD
 import org.apache.gearpump.cluster.master.Master._
-=======
 import org.apache.gearpump.cluster.master.InMemoryKVService._
 import org.apache.gearpump.cluster.master.Master.{MasterInfo, WorkerTerminated}
->>>>>>> f83f1885
+
 import org.apache.gearpump.cluster.scheduler.Scheduler.ApplicationFinished
 import org.apache.gearpump.jarstore.JarStore
 import org.apache.gearpump.transport.HostPort
@@ -57,11 +55,7 @@
 
   private var workers = new immutable.HashMap[ActorRef, Int]
 
-<<<<<<< HEAD
   private val birth = System.currentTimeMillis()
-=======
-  private val birth : Long = System.currentTimeMillis()
->>>>>>> f83f1885
 
   LOG.info("master is started at " + ActorUtil.getFullPath(context.system, self.path) + "...")
 
@@ -205,10 +199,15 @@
   }
 }
 
-<<<<<<< HEAD
 object Master {
 
   case class WorkerTerminated(workerId: Int)
+
+  case class MasterInfo(master: ActorRef, startTime : Long = 0L)
+
+  object MasterInfo {
+    def empty = MasterInfo(null)
+  }
 
   object MasterStatus {
     type Type = String
@@ -221,15 +220,4 @@
                                masterStatus: MasterStatus.Type)
 
   case class SlotStatus(totalSlots: Int, availableSlots: Int)
-
-=======
-object Master{
-  case class WorkerTerminated(workerId : Int)
-
-  case class MasterInfo(master: ActorRef, startTime : Long = 0L)
-
-  object MasterInfo {
-    def empty = MasterInfo(null)
-  }
->>>>>>> f83f1885
 }